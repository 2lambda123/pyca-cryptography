--- conflicted
+++ resolved
@@ -543,42 +543,6 @@
         shell: python
       - run: ./.github/downstream.d/${{ matrix.DOWNSTREAM }}.sh run
 
-<<<<<<< HEAD
-  docs-linkcheck:
-    if: (github.event_name == 'push' && github.ref == 'refs/heads/main') || (github.event_name == 'pull_request' && contains(github.event.pull_request.title, 'linkcheck'))
-    runs-on: ubuntu-latest
-    name: "linkcheck"
-    timeout-minutes: 10
-    steps:
-      - uses: actions/checkout@v3.5.0
-        with:
-          persist-credentials: false
-          fetch-depth: 32
-      - name: set mtimes for rust dirs
-        uses: ./.github/actions/mtime-fix
-      - name: Setup python
-        id: setup-python
-        uses: actions/setup-python@v4.5.0
-        with:
-          python-version: 3.11
-      - name: Cache rust and pip
-        uses: ./.github/actions/cache
-        timeout-minutes: 2
-        with:
-          # This creates the same key as the docs job (as long as they have the same
-          # python version)
-          key: 3.11-${{ steps.setup-python.outputs.python-version }}
-      - run: python -m pip install -c ci-constraints-requirements.txt nox
-      - name: Build nox environment
-        run: |
-            nox -v --install-only -s docs-linkcheck
-        env:
-          CARGO_TARGET_DIR: ${{ format('{0}/src/rust/target/', github.workspace) }}
-      - name: linkcheck
-        run: nox --no-install -s docs-linkcheck -- --color=yes
-
-=======
->>>>>>> 3b62a90c
   all-green:
     # https://github.community/t/is-it-possible-to-require-all-github-actions-tasks-to-pass-without-enumerating-them/117957/4?u=graingert
     runs-on: ubuntu-latest
