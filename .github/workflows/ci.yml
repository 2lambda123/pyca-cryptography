name: CI
on:
  pull_request: {}
  push:
    branches:
      - main
      - '*.*.x'
    tags:
      - '*.*'
      - '*.*.*'

permissions:
  contents: read

concurrency:
  group: ${{ github.workflow }}-${{ github.event.pull_request.number || github.sha }}
  cancel-in-progress: true

env:
  CARGO_REGISTRIES_CRATES_IO_PROTOCOL: sparse
  CARGO_INCREMENTAL: 0

jobs:
  linux:
    runs-on: ubuntu-latest
    strategy:
      fail-fast: false
      matrix:
        PYTHON:
          - {VERSION: "3.12", NOXSESSION: "flake"}
          - {VERSION: "3.12", NOXSESSION: "rust"}
          - {VERSION: "3.12", NOXSESSION: "docs", OPENSSL: {TYPE: "openssl", VERSION: "3.2.0"}}
          - {VERSION: "pypy-3.9", NOXSESSION: "tests-nocoverage"}
          - {VERSION: "pypy-3.10", NOXSESSION: "tests-nocoverage"}
          - {VERSION: "3.12", NOXSESSION: "tests", OPENSSL: {TYPE: "openssl", VERSION: "1.1.1w"}}
          - {VERSION: "3.12", NOXSESSION: "tests", OPENSSL: {TYPE: "openssl", VERSION: "3.0.12"}}
          - {VERSION: "3.12", NOXSESSION: "tests", OPENSSL: {TYPE: "openssl", VERSION: "3.1.4"}}
          - {VERSION: "3.12", NOXSESSION: "tests-ssh", OPENSSL: {TYPE: "openssl", VERSION: "3.2.0"}}
          - {VERSION: "3.12", NOXSESSION: "tests", OPENSSL: {TYPE: "openssl", VERSION: "3.2.0", CONFIG_FLAGS: "no-engine no-rc2 no-srtp no-ct no-psk"}}
          - {VERSION: "3.12", NOXSESSION: "tests", OPENSSL: {TYPE: "openssl", VERSION: "3.2.0", CONFIG_FLAGS: "no-legacy", NO_LEGACY: "1"}}
          - {VERSION: "3.12", NOXSESSION: "tests", NOXARGS: "--enable-fips=1", OPENSSL: {TYPE: "openssl", CONFIG_FLAGS: "enable-fips", VERSION: "3.2.0"}}
          - {VERSION: "3.12", NOXSESSION: "tests", OPENSSL: {TYPE: "libressl", VERSION: "3.7.3"}}
          - {VERSION: "3.12", NOXSESSION: "tests", OPENSSL: {TYPE: "libressl", VERSION: "3.8.2"}}
          - {VERSION: "3.12", NOXSESSION: "tests-randomorder"}
<<<<<<< HEAD
          - {VERSION: "3.13-dev", NOXSESSION: "tests"}
          # Latest commit on the BoringSSL master branch, as of Oct 18, 2023.
          - {VERSION: "3.12", NOXSESSION: "tests", OPENSSL: {TYPE: "boringssl", VERSION: "3763efb56b5282cf92d71c259576352555c1a8f8"}}
          # Latest commit on the OpenSSL master branch, as of Oct 18, 2023.
          - {VERSION: "3.12", NOXSESSION: "tests", OPENSSL: {TYPE: "openssl", VERSION: "410c80dc7bf2085167553ab9fa517189eed2b3a6"}}
=======
          # Latest commit on the BoringSSL master branch, as of Nov 24, 2023.
          - {VERSION: "3.12", NOXSESSION: "tests", OPENSSL: {TYPE: "boringssl", VERSION: "b3d1666b989c39c6e2f78d9c37de79b308c57a92"}}
          # Latest commit on the OpenSSL master branch, as of Nov 24, 2023.
          - {VERSION: "3.12", NOXSESSION: "tests", OPENSSL: {TYPE: "openssl", VERSION: "f58d39fb9f6072b58f14faa8d6df40c4fdd83113"}}
>>>>>>> 0b0791ef
          # Builds with various Rust versions. Includes MSRV and next
          # potential future MSRV:
          # 1.64 - maturin, workspace inheritance
          # 1.65 - Generic associated types (GATs)
          - {VERSION: "3.12", NOXSESSION: "rust-noclippy,tests", RUST: "1.63.0"}
          - {VERSION: "3.12", NOXSESSION: "rust,tests", RUST: "1.64.0"}
          - {VERSION: "3.12", NOXSESSION: "rust,tests", RUST: "beta"}
          - {VERSION: "3.12", NOXSESSION: "rust,tests", RUST: "nightly"}
    timeout-minutes: 15
    steps:
      - uses: actions/checkout@f43a0e5ff2bd294095638e18286ca9a3d1956744 # v3.6.0
        timeout-minutes: 3
        with:
          persist-credentials: false
      - name: Setup python
        id: setup-python
        uses: actions/setup-python@65d7f2d534ac1bc67fcd62888c5f4f3d2cb2b236 # v4.7.1
        with:
          python-version: ${{ matrix.PYTHON.VERSION }}
          cache: pip
          cache-dependency-path: ci-constraints-requirements.txt
      - name: Setup rust
        uses: dtolnay/rust-toolchain@1482605bfc5719782e1267fd0c0cc350fe7646b8
        with:
          toolchain: ${{ matrix.PYTHON.RUST }}
          components: rustfmt,clippy
        if: matrix.PYTHON.RUST

      - run: rustup component add llvm-tools-preview
        if: matrix.PYTHON.NOXSESSION != 'flake' && matrix.PYTHON.NOXSESSION != 'docs'
      - name: Clone test vectors
        timeout-minutes: 2
        uses: ./.github/actions/fetch-vectors
        if: matrix.PYTHON.NOXSESSION != 'flake' && matrix.PYTHON.NOXSESSION != 'docs' && matrix.PYTHON.NOXSESSION != 'rust'
      - name: Compute config hash and set config vars
        run: |
          DEFAULT_CONFIG_FLAGS="shared no-ssl2 no-ssl3"
          CONFIG_FLAGS="$DEFAULT_CONFIG_FLAGS $CONFIG_FLAGS"
          OPENSSL_HASH=$(echo "${{ matrix.PYTHON.OPENSSL.TYPE }}-${{ matrix.PYTHON.OPENSSL.VERSION }}-$CONFIG_FLAGS" | sha1sum | sed 's/ .*$//')
          echo "CONFIG_FLAGS=${CONFIG_FLAGS}" >> $GITHUB_ENV
          echo "OPENSSL_HASH=${OPENSSL_HASH}" >> $GITHUB_ENV
          echo "OSSL_INFO=${{ matrix.PYTHON.OPENSSL.TYPE }}-${{ matrix.PYTHON.OPENSSL.VERSION }}-${CONFIG_FLAGS}" >> $GITHUB_ENV
          echo "OSSL_PATH=${{ github.workspace }}/osslcache/${{ matrix.PYTHON.OPENSSL.TYPE }}-${{ matrix.PYTHON.OPENSSL.VERSION }}-${OPENSSL_HASH}" >> $GITHUB_ENV
        env:
          CONFIG_FLAGS: ${{ matrix.PYTHON.OPENSSL.CONFIG_FLAGS }}
        if: matrix.PYTHON.OPENSSL
      - name: Load OpenSSL cache
        uses: actions/cache@704facf57e6136b1bc63b828d79edcd491f0ee84 # v3.3.2
        id: ossl-cache
        timeout-minutes: 2
        with:
          path: ${{ github.workspace }}/osslcache
          # When altering the openssl build process you may need to increment
          # the value on the end of this cache key so that you can prevent it
          # from fetching the cache and skipping the build step.
          key: ${{ matrix.PYTHON.OPENSSL.TYPE }}-${{ matrix.PYTHON.OPENSSL.VERSION }}-${{ env.OPENSSL_HASH }}-9
        if: matrix.PYTHON.OPENSSL
      - name: Build custom OpenSSL/LibreSSL
        run: .github/workflows/build_openssl.sh
        env:
          TYPE: ${{ matrix.PYTHON.OPENSSL.TYPE }}
          VERSION: ${{ matrix.PYTHON.OPENSSL.VERSION }}
        if: matrix.PYTHON.OPENSSL && steps.ossl-cache.outputs.cache-hit != 'true'
      - name: Set CFLAGS/LDFLAGS
        run: |
          echo "OPENSSL_DIR=${OSSL_PATH}" >> $GITHUB_ENV
          echo "CFLAGS=${CFLAGS} -Werror=implicit-function-declaration" >> $GITHUB_ENV
          echo "RUSTFLAGS=-Clink-arg=-Wl,-rpath=${OSSL_PATH}/lib -Clink-arg=-Wl,-rpath=${OSSL_PATH}/lib64" >> $GITHUB_ENV
        if: matrix.PYTHON.OPENSSL
      - name: Cache rust and pip
        uses: ./.github/actions/cache
        timeout-minutes: 2
        with:
          # We have both the Python version from the matrix and from the
          # setup-python step because the latter doesn't distinguish
          # pypy3-3.8 and pypy3-3.9 -- both of them show up as 7.3.11.
          key: ${{ matrix.PYTHON.VERSION }}-${{ steps.setup-python.outputs.python-version }}-${{ matrix.PYTHON.NOXSESSION }}-${{ env.OPENSSL_HASH }}

      - run: python -m pip install -c ci-constraints-requirements.txt 'nox' 'tomli; python_version < "3.11"'
      - name: Create nox environment
        run: |
            nox -v --install-only
        env:
          NOXSESSION: ${{ matrix.PYTHON.NOXSESSION }}
          CARGO_TARGET_DIR: ${{ format('{0}/src/rust/target/', github.workspace) }}
      - name: Tests
        run: |
            nox --no-install --  --color=yes --wycheproof-root=wycheproof --x509-limbo-root=x509-limbo ${{ matrix.PYTHON.NOXARGS }}
        env:
          NOXSESSION: ${{ matrix.PYTHON.NOXSESSION }}
          COLUMNS: 80
          CRYPTOGRAPHY_OPENSSL_NO_LEGACY: ${{ matrix.PYTHON.OPENSSL.NO_LEGACY }}
          CARGO_TARGET_DIR: ${{ format('{0}/src/rust/target/', github.workspace) }}

      - uses: ./.github/actions/upload-coverage

  distros:
    runs-on: ${{ matrix.IMAGE.RUNNER }}
    container: ghcr.io/pyca/cryptography-runner-${{ matrix.IMAGE.IMAGE }}
    strategy:
      fail-fast: false
      matrix:
        IMAGE:
          - {IMAGE: "rhel8", NOXSESSION: "tests", RUNNER: "ubuntu-latest"}
          - {IMAGE: "rhel8-fips", NOXSESSION: "tests", RUNNER: "ubuntu-latest", FIPS: true}
          - {IMAGE: "buster", NOXSESSION: "tests-nocoverage", RUNNER: "ubuntu-latest"}
          - {IMAGE: "bullseye", NOXSESSION: "tests", RUNNER: "ubuntu-latest"}
          - {IMAGE: "bookworm", NOXSESSION: "tests", RUNNER: "ubuntu-latest"}
          - {IMAGE: "trixie", NOXSESSION: "tests", RUNNER: "ubuntu-latest"}
          - {IMAGE: "sid", NOXSESSION: "tests", RUNNER: "ubuntu-latest"}
          - {IMAGE: "ubuntu-focal", NOXSESSION: "tests", RUNNER: "ubuntu-latest"}
          - {IMAGE: "ubuntu-jammy", NOXSESSION: "tests", RUNNER: "ubuntu-latest"}
          - {IMAGE: "ubuntu-rolling", NOXSESSION: "tests", RUNNER: "ubuntu-latest"}
          - {IMAGE: "fedora", NOXSESSION: "tests", RUNNER: "ubuntu-latest"}
          - {IMAGE: "alpine", NOXSESSION: "tests", RUNNER: "ubuntu-latest"}
          - {IMAGE: "centos-stream9", NOXSESSION: "tests", RUNNER: "ubuntu-latest"}
          - {IMAGE: "centos-stream9-fips", NOXSESSION: "tests", RUNNER: "ubuntu-latest", FIPS: true}

          - {IMAGE: "ubuntu-jammy:aarch64", NOXSESSION: "tests", RUNNER: [self-hosted, Linux, ARM64]}
          - {IMAGE: "alpine:aarch64", NOXSESSION: "tests", RUNNER: [self-hosted, Linux, ARM64]}
    timeout-minutes: 15
    env:
      RUSTUP_HOME: /root/.rustup
    steps:
      - name: Ridiculous alpine workaround for actions support on arm64
        run: |
          # This modifies /etc/os-release so the JS actions
          # from GH can't detect that it's on alpine:aarch64. It will
          # then use a glibc nodejs, which works fine when gcompat
          # is installed in the container (which it is)
          sed -i "s:ID=alpine:ID=NotpineForGHA:" /etc/os-release
        if: matrix.IMAGE.IMAGE == 'alpine:aarch64'

      - uses: actions/checkout@f43a0e5ff2bd294095638e18286ca9a3d1956744 # v3.6.0
        timeout-minutes: 3
        with:
          persist-credentials: false
      - name: Cache rust and pip
        uses: ./.github/actions/cache
        timeout-minutes: 2
        with:
          key: ${{ matrix.IMAGE.IMAGE }}
      - name: Clone test vectors
        timeout-minutes: 2
        uses: ./.github/actions/fetch-vectors
      # When run in a docker container the home directory doesn't have the same owner as the
      # apparent user so pip refuses to create a cache dir
      - name: create pip cache dir
        run: mkdir -p "${HOME}/.cache/pip"
      - run: |
          echo "OPENSSL_FORCE_FIPS_MODE=1" >> $GITHUB_ENV
        if: matrix.IMAGE.FIPS
      - run: /venv/bin/python -m pip install -c ci-constraints-requirements.txt 'nox' 'tomli; python_version < "3.11"'
      - run: '/venv/bin/nox -v --install-only'
        env:
          CARGO_TARGET_DIR: ${{ format('{0}/src/rust/target/', github.workspace) }}
          # OPENSSL_ENABLE_SHA1_SIGNATURES is for CentOS 9 Stream
          OPENSSL_ENABLE_SHA1_SIGNATURES: 1
          NOXSESSION: ${{ matrix.IMAGE.NOXSESSION }}
      - run: '/venv/bin/nox --no-install --  --color=yes --wycheproof-root="wycheproof" --x509-limbo-root="x509-limbo"'
        env:
          COLUMNS: 80
          # OPENSSL_ENABLE_SHA1_SIGNATURES is for CentOS 9 Stream
          OPENSSL_ENABLE_SHA1_SIGNATURES: 1
          NOXSESSION: ${{ matrix.IMAGE.NOXSESSION }}
      - uses: ./.github/actions/upload-coverage

  macos:
    runs-on: ${{ matrix.RUNNER.OS }}
    strategy:
      fail-fast: false
      matrix:
        RUNNER:
          - {OS: 'macos-13', ARCH: 'x86_64'}
          - {OS: [self-hosted, macos, ARM64, tart], ARCH: 'arm64'}
        PYTHON:
          - {VERSION: "3.7", NOXSESSION: "tests-nocoverage"}
          - {VERSION: "3.12", NOXSESSION: "tests"}
        exclude:
          # We only test latest Python on arm64. py37 won't work since there's no universal2 binary
          - PYTHON: {VERSION: "3.7", NOXSESSION: "tests-nocoverage"}
            RUNNER: {OS: [self-hosted, macos, ARM64, tart], ARCH: 'arm64'}
    timeout-minutes: 15
    steps:
      - uses: actions/checkout@f43a0e5ff2bd294095638e18286ca9a3d1956744 # v3.6.0
        timeout-minutes: 3
        with:
          persist-credentials: false
      - name: Cache rust and pip
        uses: ./.github/actions/cache
        timeout-minutes: 2
        with:
          key: ${{ matrix.PYTHON.NOXSESSION }}-${{ matrix.PYTHON.VERSION }}

      - name: Setup python
        uses: actions/setup-python@65d7f2d534ac1bc67fcd62888c5f4f3d2cb2b236 # v4.7.1
        with:
          python-version: ${{ matrix.PYTHON.VERSION }}
          architecture: 'x64' # we force this right now so that it will install the universal2 on arm64
          cache: pip
          cache-dependency-path: ci-constraints-requirements.txt
      - run: rustup component add llvm-tools-preview

      - run: python -m pip install -c ci-constraints-requirements.txt 'nox' 'tomli; python_version < "3.11"'

      - name: Clone test vectors
        timeout-minutes: 2
        uses: ./.github/actions/fetch-vectors

      - uses: dawidd6/action-download-artifact@268677152d06ba59fcec7a7f0b5d961b6ccd7e1e # v2.28.0
        with:
          repo: pyca/infra
          workflow: build-macos-openssl.yml
          branch: main
          workflow_conclusion: success
          name: openssl-macos-universal2
          path: "../openssl-macos-universal2/"
          github_token: ${{ secrets.GITHUB_TOKEN }}
      - name: Build nox environment
        run: |
          OPENSSL_DIR=$(readlink -f ../openssl-macos-universal2/) \
            OPENSSL_STATIC=1 \
            CFLAGS="-Werror -Wno-error=deprecated-declarations -Wno-error=incompatible-pointer-types-discards-qualifiers -Wno-error=unused-function -mmacosx-version-min=10.12" \
            nox -v --install-only
        env:
          NOXSESSION: ${{ matrix.PYTHON.NOXSESSION }}
          CARGO_TARGET_DIR: ${{ format('{0}/src/rust/target/', github.workspace) }}
      - name: Tests
        run: nox --no-install --  --color=yes --wycheproof-root=wycheproof --x509-limbo-root=x509-limbo
        env:
          NOXSESSION: ${{ matrix.PYTHON.NOXSESSION }}
          COLUMNS: 80

      - uses: ./.github/actions/upload-coverage

  windows:
    runs-on: windows-latest
    strategy:
      fail-fast: false
      matrix:
        WINDOWS:
          - {ARCH: 'x86', WINDOWS: 'win32'}
          - {ARCH: 'x64', WINDOWS: 'win64'}
        PYTHON:
          - {VERSION: "3.7", NOXSESSION: "tests-nocoverage"}
          - {VERSION: "3.12", NOXSESSION: "tests"}
    timeout-minutes: 15
    steps:
      - uses: actions/checkout@f43a0e5ff2bd294095638e18286ca9a3d1956744 # v3.6.0
        timeout-minutes: 3
        with:
          persist-credentials: false
      - name: Setup python
        id: setup-python
        uses: actions/setup-python@65d7f2d534ac1bc67fcd62888c5f4f3d2cb2b236 # v4.7.1
        with:
          python-version: ${{ matrix.PYTHON.VERSION }}
          architecture: ${{ matrix.WINDOWS.ARCH }}
          cache: pip
          cache-dependency-path: ci-constraints-requirements.txt
      - run: rustup component add llvm-tools-preview
      - name: Cache rust and pip
        uses: ./.github/actions/cache
        timeout-minutes: 2
        with:
          key: ${{ matrix.PYTHON.NOXSESSION }}-${{ matrix.WINDOWS.ARCH }}-${{ steps.setup-python.outputs.python-version }}
      - run: python -m pip install -c ci-constraints-requirements.txt "nox" "tomli; python_version < '3.11'"

      - uses: dawidd6/action-download-artifact@268677152d06ba59fcec7a7f0b5d961b6ccd7e1e # v2.28.0
        with:
          repo: pyca/infra
          workflow: build-windows-openssl.yml
          branch: main
          workflow_conclusion: success
          name: "openssl-${{ matrix.WINDOWS.WINDOWS }}"
          path: "C:/openssl-${{ matrix.WINDOWS.WINDOWS }}/"
          github_token: ${{ secrets.GITHUB_TOKEN }}
      - name: Configure
        run: |
            echo "OPENSSL_DIR=C:/openssl-${{ matrix.WINDOWS.WINDOWS }}" >> $GITHUB_ENV
        shell: bash

      - name: Clone test vectors
        timeout-minutes: 2
        uses: ./.github/actions/fetch-vectors

      - name: Build nox environment
        run: nox -v --install-only
        env:
          NOXSESSION: ${{ matrix.PYTHON.NOXSESSION }}
          CARGO_TARGET_DIR: ${{ format('{0}/src/rust/target/', github.workspace) }}
      - name: Tests
        run: nox --no-install --  --color=yes --wycheproof-root=wycheproof --x509-limbo-root=x509-limbo
        env:
          NOXSESSION: ${{ matrix.PYTHON.NOXSESSION }}
          COLUMNS: 80
          CARGO_TARGET_DIR: ${{ format('{0}/src/rust/target/', github.workspace) }}

      - uses: ./.github/actions/upload-coverage

  linux-downstream:
    runs-on: ubuntu-latest
    strategy:
      fail-fast: false
      matrix:
        DOWNSTREAM:
          - paramiko
          - pyopenssl
          - pyopenssl-release
          - twisted
          - aws-encryption-sdk
          - dynamodb-encryption-sdk
          - certbot
          - certbot-josepy
          - mitmproxy
          - scapy
        PYTHON:
          - '3.11'
    name: "Downstream tests for ${{ matrix.DOWNSTREAM }}"
    timeout-minutes: 15
    steps:
      - uses: actions/checkout@f43a0e5ff2bd294095638e18286ca9a3d1956744 # v3.6.0
        timeout-minutes: 3
        with:
          persist-credentials: false
      - name: Cache rust and pip
        uses: ./.github/actions/cache
        timeout-minutes: 2
      - name: Setup python
        uses: actions/setup-python@65d7f2d534ac1bc67fcd62888c5f4f3d2cb2b236 # v4.7.1
        with:
          python-version: ${{ matrix.PYTHON }}
          cache: pip
          cache-dependency-path: ci-constraints-requirements.txt
      - run: ./.github/downstream.d/${{ matrix.DOWNSTREAM }}.sh install
      - run: pip install .
        env:
          CARGO_TARGET_DIR: ${{ format('{0}/src/rust/target/', github.workspace) }}
      # cryptography main has a version of "(X+1).0.0.dev1" where X is the
      # most recently released major version. A package used by a downstream
      # may depend on cryptography <=X. If you use entrypoints stuff, this can
      # lead to runtime errors due to version incompatibilities. Rename the
      # dist-info directory to pretend to be an older version to "solve" this.
      - run: |
          import json
          import pkg_resources
          import shutil
          import urllib.request

          d = pkg_resources.get_distribution("cryptography")
          with urllib.request.urlopen("https://pypi.org/pypi/cryptography/json") as r:
              latest_version = json.load(r)["info"]["version"]
          new_path = d.egg_info.replace(d.version, latest_version)
          shutil.move(d.egg_info, new_path)
        shell: python
      - run: ./.github/downstream.d/${{ matrix.DOWNSTREAM }}.sh run

  all-green:
    # https://github.community/t/is-it-possible-to-require-all-github-actions-tasks-to-pass-without-enumerating-them/117957/4?u=graingert
    runs-on: ubuntu-latest
    needs: [linux, distros, macos, windows, linux-downstream]
    if: ${{ always() }}
    timeout-minutes: 3
    steps:
      - uses: actions/checkout@f43a0e5ff2bd294095638e18286ca9a3d1956744 # v3.6.0
        timeout-minutes: 3
        with:
          persist-credentials: false
      - name: Decide whether the needed jobs succeeded or failed
        uses: re-actors/alls-green@05ac9388f0aebcb5727afa17fcccfecd6f8ec5fe # v1.2.2
        with:
          jobs: ${{ toJSON(needs) }}
      - name: Setup python
        if: ${{ always() }}
        uses: actions/setup-python@65d7f2d534ac1bc67fcd62888c5f4f3d2cb2b236 # v4.7.1
        with:
          python-version: '3.12'
          cache: pip
          cache-dependency-path: ci-constraints-requirements.txt
      - run: pip install -c ci-constraints-requirements.txt coverage[toml]
        if: ${{ always() }}
      - name: Download coverage data
        if: ${{ always() }}
        uses: actions/download-artifact@9bc31d5ccc31df68ecc42ccf4149144866c47d8a # v3.0.2
        with:
          name: coverage-data
      - name: Combine coverage and fail if it's <100%.
        if: ${{ always() }}
        id: combinecoverage
        run: |
          set +e
          python -m coverage combine
          echo "## Python Coverage" >> $GITHUB_STEP_SUMMARY
          python -m coverage report -m --fail-under=100 > COV_REPORT
          COV_EXIT_CODE=$?
          cat COV_REPORT
          if [ $COV_EXIT_CODE -ne 0 ]; then
            echo "🚨 Python Coverage failed. Under 100" | tee -a $GITHUB_STEP_SUMMARY
          fi
          echo '```' >> $GITHUB_STEP_SUMMARY
          cat COV_REPORT >> $GITHUB_STEP_SUMMARY
          echo '```' >> $GITHUB_STEP_SUMMARY
          exit $COV_EXIT_CODE
      - name: Combine rust coverage and fail if it's <100%.
        if: ${{ always() }}
        id: combinerustcoverage
        run: |
          set +e
          sudo apt-get install -y lcov
          RUST_COVERAGE_OUTPUT=$(lcov $(for f in *.lcov; do echo --add-tracefile "$f"; done) -o combined.lcov | grep lines)
          echo "## Rust Coverage" >> $GITHUB_STEP_SUMMARY
          echo '```' >> $GITHUB_STEP_SUMMARY
          echo $RUST_COVERAGE_OUTPUT >> $GITHUB_STEP_SUMMARY
          echo '```' >> $GITHUB_STEP_SUMMARY
          if ! echo "$RUST_COVERAGE_OUTPUT" | grep "100.0%"; then
            echo "🚨 Rust Coverage failed. Under 100" | tee -a $GITHUB_STEP_SUMMARY
            exit 1
          fi
      - name: Create rust coverage HTML
        run: genhtml combined.lcov -o rust-coverage
        if: ${{ failure() && steps.combinerustcoverage.outcome == 'failure' }}
      - name: Create coverage HTML
        run: python -m coverage html
        if: ${{ failure() && steps.combinecoverage.outcome == 'failure' }}
      - name: Upload HTML report.
        uses: actions/upload-artifact@a8a3f3ad30e3422c9c7b888a15615d19a852ae32 # v3.1.3
        with:
          name: _html-report
          path: htmlcov
          if-no-files-found: ignore
        if: ${{ failure() && steps.combinecoverage.outcome == 'failure' }}
      - name: Upload rust HTML report.
        uses: actions/upload-artifact@a8a3f3ad30e3422c9c7b888a15615d19a852ae32 # v3.1.3
        with:
          name: _html-rust-report
          path: rust-coverage
          if-no-files-found: ignore
        if: ${{ failure() && steps.combinerustcoverage.outcome == 'failure' }}<|MERGE_RESOLUTION|>--- conflicted
+++ resolved
@@ -42,18 +42,11 @@
           - {VERSION: "3.12", NOXSESSION: "tests", OPENSSL: {TYPE: "libressl", VERSION: "3.7.3"}}
           - {VERSION: "3.12", NOXSESSION: "tests", OPENSSL: {TYPE: "libressl", VERSION: "3.8.2"}}
           - {VERSION: "3.12", NOXSESSION: "tests-randomorder"}
-<<<<<<< HEAD
           - {VERSION: "3.13-dev", NOXSESSION: "tests"}
-          # Latest commit on the BoringSSL master branch, as of Oct 18, 2023.
-          - {VERSION: "3.12", NOXSESSION: "tests", OPENSSL: {TYPE: "boringssl", VERSION: "3763efb56b5282cf92d71c259576352555c1a8f8"}}
-          # Latest commit on the OpenSSL master branch, as of Oct 18, 2023.
-          - {VERSION: "3.12", NOXSESSION: "tests", OPENSSL: {TYPE: "openssl", VERSION: "410c80dc7bf2085167553ab9fa517189eed2b3a6"}}
-=======
           # Latest commit on the BoringSSL master branch, as of Nov 24, 2023.
           - {VERSION: "3.12", NOXSESSION: "tests", OPENSSL: {TYPE: "boringssl", VERSION: "b3d1666b989c39c6e2f78d9c37de79b308c57a92"}}
           # Latest commit on the OpenSSL master branch, as of Nov 24, 2023.
           - {VERSION: "3.12", NOXSESSION: "tests", OPENSSL: {TYPE: "openssl", VERSION: "f58d39fb9f6072b58f14faa8d6df40c4fdd83113"}}
->>>>>>> 0b0791ef
           # Builds with various Rust versions. Includes MSRV and next
           # potential future MSRV:
           # 1.64 - maturin, workspace inheritance
