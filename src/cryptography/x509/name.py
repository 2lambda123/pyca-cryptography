# This file is dual licensed under the terms of the Apache License, Version
# 2.0, and the BSD License. See the LICENSE file in the root of this repository
# for complete details.

import typing
from enum import Enum

from cryptography.hazmat.backends import _get_backend
from cryptography.hazmat.backends.interfaces import Backend
from cryptography.x509.oid import NameOID, ObjectIdentifier


class _ASN1Type(Enum):
    UTF8String = 12
    NumericString = 18
    PrintableString = 19
    T61String = 20
    IA5String = 22
    UTCTime = 23
    GeneralizedTime = 24
    VisibleString = 26
    UniversalString = 28
    BMPString = 30


_ASN1_TYPE_TO_ENUM = {i.value: i for i in _ASN1Type}
_SENTINEL = object()
_NAMEOID_DEFAULT_TYPE = {
    NameOID.COUNTRY_NAME: _ASN1Type.PrintableString,
    NameOID.JURISDICTION_COUNTRY_NAME: _ASN1Type.PrintableString,
    NameOID.SERIAL_NUMBER: _ASN1Type.PrintableString,
    NameOID.DN_QUALIFIER: _ASN1Type.PrintableString,
    NameOID.EMAIL_ADDRESS: _ASN1Type.IA5String,
    NameOID.DOMAIN_COMPONENT: _ASN1Type.IA5String,
}

#: Short attribute names from RFC 4514:
#: https://tools.ietf.org/html/rfc4514#page-7
_NAMEOID_TO_NAME = {
    NameOID.COMMON_NAME: "CN",
    NameOID.LOCALITY_NAME: "L",
    NameOID.STATE_OR_PROVINCE_NAME: "ST",
    NameOID.ORGANIZATION_NAME: "O",
    NameOID.ORGANIZATIONAL_UNIT_NAME: "OU",
    NameOID.COUNTRY_NAME: "C",
    NameOID.STREET_ADDRESS: "STREET",
    NameOID.DOMAIN_COMPONENT: "DC",
    NameOID.USER_ID: "UID",
}


def _escape_dn_value(val: str) -> str:
    """Escape special characters in RFC4514 Distinguished Name value."""

    if not val:
        return ""

    # See https://tools.ietf.org/html/rfc4514#section-2.4
    val = val.replace("\\", "\\\\")
    val = val.replace('"', '\\"')
    val = val.replace("+", "\\+")
    val = val.replace(",", "\\,")
    val = val.replace(";", "\\;")
    val = val.replace("<", "\\<")
    val = val.replace(">", "\\>")
    val = val.replace("\0", "\\00")

    if val[0] in ("#", " "):
        val = "\\" + val
    if val[-1] == " ":
        val = val[:-1] + "\\ "

    return val


class NameAttribute(object):
    def __init__(
        self, oid: ObjectIdentifier, value: str, _type=_SENTINEL
    ) -> None:
        if not isinstance(oid, ObjectIdentifier):
            raise TypeError(
                "oid argument must be an ObjectIdentifier instance."
            )

        if not isinstance(value, str):
            raise TypeError("value argument must be a text type.")

        if (
            oid == NameOID.COUNTRY_NAME
            or oid == NameOID.JURISDICTION_COUNTRY_NAME
        ):
            if len(value.encode("utf8")) != 2:
                raise ValueError(
                    "Country name must be a 2 character country code"
                )

        # The appropriate ASN1 string type varies by OID and is defined across
        # multiple RFCs including 2459, 3280, and 5280. In general UTF8String
        # is preferred (2459), but 3280 and 5280 specify several OIDs with
        # alternate types. This means when we see the sentinel value we need
        # to look up whether the OID has a non-UTF8 type. If it does, set it
        # to that. Otherwise, UTF8!
        if _type == _SENTINEL:
            _type = _NAMEOID_DEFAULT_TYPE.get(oid, _ASN1Type.UTF8String)

        if not isinstance(_type, _ASN1Type):
            raise TypeError("_type must be from the _ASN1Type enum")

        self._oid = oid
        self._value = value
        self._type = _type

    @property
    def oid(self) -> ObjectIdentifier:
        return self._oid

    @property
    def value(self) -> str:
        return self._value

    def rfc4514_string(self) -> str:
        """
        Format as RFC4514 Distinguished Name string.

        Use short attribute name if available, otherwise fall back to OID
        dotted string.
        """
        key = _NAMEOID_TO_NAME.get(self.oid, self.oid.dotted_string)
        return "%s=%s" % (key, _escape_dn_value(self.value))

    def __eq__(self, other: object) -> bool:
        if not isinstance(other, NameAttribute):
            return NotImplemented

        return self.oid == other.oid and self.value == other.value

    def __ne__(self, other: object) -> bool:
        return not self == other

    def __hash__(self) -> int:
        return hash((self.oid, self.value))

    def __repr__(self) -> str:
        return "<NameAttribute(oid={0.oid}, value={0.value!r})>".format(self)


class RelativeDistinguishedName(object):
    def __init__(self, attributes: typing.Iterable[NameAttribute]):
        attributes = list(attributes)
        if not attributes:
            raise ValueError("a relative distinguished name cannot be empty")
        if not all(isinstance(x, NameAttribute) for x in attributes):
            raise TypeError("attributes must be an iterable of NameAttribute")

        # Keep list and frozenset to preserve attribute order where it matters
        self._attributes = attributes
        self._attribute_set = frozenset(attributes)

        if len(self._attribute_set) != len(attributes):
            raise ValueError("duplicate attributes are not allowed")

    def get_attributes_for_oid(
        self, oid: ObjectIdentifier
    ) -> typing.List[NameAttribute]:
        return [i for i in self if i.oid == oid]

    def rfc4514_string(self) -> str:
        """
        Format as RFC4514 Distinguished Name string.

        Within each RDN, attributes are joined by '+', although that is rarely
        used in certificates.
        """
        return "+".join(attr.rfc4514_string() for attr in self._attributes)

    def __eq__(self, other: object) -> bool:
        if not isinstance(other, RelativeDistinguishedName):
            return NotImplemented

        return self._attribute_set == other._attribute_set

    def __ne__(self, other: object) -> bool:
        return not self == other

    def __hash__(self) -> int:
        return hash(self._attribute_set)

    def __iter__(self) -> typing.Iterator[NameAttribute]:
        return iter(self._attributes)

    def __len__(self) -> int:
        return len(self._attributes)

    def __repr__(self) -> str:
        return "<RelativeDistinguishedName({})>".format(self.rfc4514_string())


class Name(object):
    @typing.overload
    def __init__(self, attributes: typing.Iterable[NameAttribute]) -> None:
        ...

    @typing.overload
    def __init__(
        self, attributes: typing.Iterable[RelativeDistinguishedName]
    ) -> None:
        ...

    def __init__(
        self,
        attributes: typing.Iterable[
            typing.Union[NameAttribute, RelativeDistinguishedName]
        ],
    ) -> None:
        attributes = list(attributes)
        if all(isinstance(x, NameAttribute) for x in attributes):
            self._attributes = [
                RelativeDistinguishedName([typing.cast(NameAttribute, x)])
                for x in attributes
            ]
        elif all(isinstance(x, RelativeDistinguishedName) for x in attributes):
            self._attributes = typing.cast(
                typing.List[RelativeDistinguishedName], attributes
            )
        else:
            raise TypeError(
                "attributes must be a list of NameAttribute"
                " or a list RelativeDistinguishedName"
            )

    def rfc4514_string(self) -> str:
        """
        Format as RFC4514 Distinguished Name string.
        For example 'CN=foobar.com,O=Foo Corp,C=US'

        An X.509 name is a two-level structure: a list of sets of attributes.
        Each list element is separated by ',' and within each list element, set
        elements are separated by '+'. The latter is almost never used in
        real world certificates. According to RFC4514 section 2.1 the
        RDNSequence must be reversed when converting to string representation.
        """
        return ",".join(
            attr.rfc4514_string() for attr in reversed(self._attributes)
        )

<<<<<<< HEAD
    def get_attributes_for_oid(
        self, oid: ObjectIdentifier
    ) -> typing.List[NameAttribute]:
=======
    def get_attributes_for_oid(self, oid) -> typing.List[NameAttribute]:
>>>>>>> 75b002ae
        return [i for i in self if i.oid == oid]

    @property
    def rdns(self) -> typing.List[RelativeDistinguishedName]:
        return self._attributes

    def public_bytes(self, backend: typing.Optional[Backend] = None) -> bytes:
        backend = _get_backend(backend)
        return backend.x509_name_bytes(self)

    def __eq__(self, other: object) -> bool:
        if not isinstance(other, Name):
            return NotImplemented

        return self._attributes == other._attributes

    def __ne__(self, other: object) -> bool:
        return not self == other

    def __hash__(self) -> int:
        # TODO: this is relatively expensive, if this looks like a bottleneck
        # for you, consider optimizing!
        return hash(tuple(self._attributes))

    def __iter__(self) -> typing.Iterator[NameAttribute]:
        for rdn in self._attributes:
            for ava in rdn:
                yield ava

    def __len__(self) -> int:
        return sum(len(rdn) for rdn in self._attributes)

    def __repr__(self) -> str:
        rdns = ",".join(attr.rfc4514_string() for attr in self._attributes)
        return "<Name({})>".format(rdns)<|MERGE_RESOLUTION|>--- conflicted
+++ resolved
@@ -243,13 +243,13 @@
             attr.rfc4514_string() for attr in reversed(self._attributes)
         )
 
-<<<<<<< HEAD
+  <<<<<<< circleci-project-setup
     def get_attributes_for_oid(
         self, oid: ObjectIdentifier
     ) -> typing.List[NameAttribute]:
-=======
+  =======
     def get_attributes_for_oid(self, oid) -> typing.List[NameAttribute]:
->>>>>>> 75b002ae
+  >>>>>>> 3.4.x
         return [i for i in self if i.oid == oid]
 
     @property
