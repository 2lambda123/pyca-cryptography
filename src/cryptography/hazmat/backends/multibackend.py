# This file is dual licensed under the terms of the Apache License, Version
# 2.0, and the BSD License. See the LICENSE file in the root of this repository
# for complete details.

from __future__ import absolute_import, division, print_function

from cryptography import utils
from cryptography.exceptions import UnsupportedAlgorithm, _Reasons
from cryptography.hazmat.backends.interfaces import (
    CMACBackend, CipherBackend, DERSerializationBackend, DHBackend,
    DSABackend, EllipticCurveBackend, HMACBackend, HashBackend,
    PBKDF2HMACBackend, PEMSerializationBackend, RSABackend, ScryptBackend,
    X509Backend
)


@utils.register_interface(CMACBackend)
@utils.register_interface(CipherBackend)
@utils.register_interface(DERSerializationBackend)
@utils.register_interface(HashBackend)
@utils.register_interface(HMACBackend)
@utils.register_interface(PBKDF2HMACBackend)
@utils.register_interface(RSABackend)
@utils.register_interface(DSABackend)
@utils.register_interface(EllipticCurveBackend)
@utils.register_interface(PEMSerializationBackend)
@utils.register_interface(X509Backend)
@utils.register_interface(DHBackend)
@utils.register_interface(ScryptBackend)
class MultiBackend(object):
    name = "multibackend"

    def __init__(self, backends):
        if len(backends) == 0:
            raise ValueError(
                "Multibackend cannot be initialized with no backends. If you "
                "are seeing this error when trying to use default_backend() "
                "please try uninstalling and reinstalling cryptography."
            )

        self._backends = backends

    def _filtered_backends(self, interface):
        for b in self._backends:
            if isinstance(b, interface):
                yield b

    def cipher_supported(self, cipher, mode):
        return any(
            b.cipher_supported(cipher, mode)
            for b in self._filtered_backends(CipherBackend)
        )

    def create_symmetric_encryption_ctx(self, cipher, mode):
        for b in self._filtered_backends(CipherBackend):
            try:
                return b.create_symmetric_encryption_ctx(cipher, mode)
            except UnsupportedAlgorithm:
                pass
        raise UnsupportedAlgorithm(
            "cipher {0} in {1} mode is not supported by this backend.".format(
                cipher.name, mode.name if mode else mode),
            _Reasons.UNSUPPORTED_CIPHER
        )

    def create_symmetric_decryption_ctx(self, cipher, mode):
        for b in self._filtered_backends(CipherBackend):
            try:
                return b.create_symmetric_decryption_ctx(cipher, mode)
            except UnsupportedAlgorithm:
                pass
        raise UnsupportedAlgorithm(
            "cipher {0} in {1} mode is not supported by this backend.".format(
                cipher.name, mode.name if mode else mode),
            _Reasons.UNSUPPORTED_CIPHER
        )

    def hash_supported(self, algorithm):
        return any(
            b.hash_supported(algorithm)
            for b in self._filtered_backends(HashBackend)
        )

    def create_hash_ctx(self, algorithm):
        for b in self._filtered_backends(HashBackend):
            try:
                return b.create_hash_ctx(algorithm)
            except UnsupportedAlgorithm:
                pass
        raise UnsupportedAlgorithm(
            "{0} is not a supported hash on this backend.".format(
                algorithm.name),
            _Reasons.UNSUPPORTED_HASH
        )

    def hmac_supported(self, algorithm):
        return any(
            b.hmac_supported(algorithm)
            for b in self._filtered_backends(HMACBackend)
        )

    def create_hmac_ctx(self, key, algorithm):
        for b in self._filtered_backends(HMACBackend):
            try:
                return b.create_hmac_ctx(key, algorithm)
            except UnsupportedAlgorithm:
                pass
        raise UnsupportedAlgorithm(
            "{0} is not a supported hash on this backend.".format(
                algorithm.name),
            _Reasons.UNSUPPORTED_HASH
        )

    def pbkdf2_hmac_supported(self, algorithm):
        return any(
            b.pbkdf2_hmac_supported(algorithm)
            for b in self._filtered_backends(PBKDF2HMACBackend)
        )

    def derive_pbkdf2_hmac(self, algorithm, length, salt, iterations,
                           key_material):
        for b in self._filtered_backends(PBKDF2HMACBackend):
            try:
                return b.derive_pbkdf2_hmac(
                    algorithm, length, salt, iterations, key_material
                )
            except UnsupportedAlgorithm:
                pass
        raise UnsupportedAlgorithm(
            "{0} is not a supported hash on this backend.".format(
                algorithm.name),
            _Reasons.UNSUPPORTED_HASH
        )

    def generate_rsa_private_key(self, public_exponent, key_size):
        for b in self._filtered_backends(RSABackend):
            return b.generate_rsa_private_key(public_exponent, key_size)
        raise UnsupportedAlgorithm("RSA is not supported by the backend.",
                                   _Reasons.UNSUPPORTED_PUBLIC_KEY_ALGORITHM)

    def generate_rsa_parameters_supported(self, public_exponent, key_size):
        for b in self._filtered_backends(RSABackend):
            return b.generate_rsa_parameters_supported(
                public_exponent, key_size
            )
        raise UnsupportedAlgorithm("RSA is not supported by the backend.",
                                   _Reasons.UNSUPPORTED_PUBLIC_KEY_ALGORITHM)

    def rsa_padding_supported(self, padding):
        for b in self._filtered_backends(RSABackend):
            return b.rsa_padding_supported(padding)
        raise UnsupportedAlgorithm("RSA is not supported by the backend.",
                                   _Reasons.UNSUPPORTED_PUBLIC_KEY_ALGORITHM)

    def load_rsa_private_numbers(self, numbers):
        for b in self._filtered_backends(RSABackend):
            return b.load_rsa_private_numbers(numbers)

        raise UnsupportedAlgorithm("RSA is not supported by the backend",
                                   _Reasons.UNSUPPORTED_PUBLIC_KEY_ALGORITHM)

    def load_rsa_public_numbers(self, numbers):
        for b in self._filtered_backends(RSABackend):
            return b.load_rsa_public_numbers(numbers)

        raise UnsupportedAlgorithm("RSA is not supported by the backend",
                                   _Reasons.UNSUPPORTED_PUBLIC_KEY_ALGORITHM)

    def generate_dsa_parameters(self, key_size):
        for b in self._filtered_backends(DSABackend):
            return b.generate_dsa_parameters(key_size)
        raise UnsupportedAlgorithm("DSA is not supported by the backend.",
                                   _Reasons.UNSUPPORTED_PUBLIC_KEY_ALGORITHM)

    def generate_dsa_private_key(self, parameters):
        for b in self._filtered_backends(DSABackend):
            return b.generate_dsa_private_key(parameters)
        raise UnsupportedAlgorithm("DSA is not supported by the backend.",
                                   _Reasons.UNSUPPORTED_PUBLIC_KEY_ALGORITHM)

    def generate_dsa_private_key_and_parameters(self, key_size):
        for b in self._filtered_backends(DSABackend):
            return b.generate_dsa_private_key_and_parameters(key_size)
        raise UnsupportedAlgorithm("DSA is not supported by the backend.",
                                   _Reasons.UNSUPPORTED_PUBLIC_KEY_ALGORITHM)

    def dsa_hash_supported(self, algorithm):
        for b in self._filtered_backends(DSABackend):
            return b.dsa_hash_supported(algorithm)
        raise UnsupportedAlgorithm("DSA is not supported by the backend.",
                                   _Reasons.UNSUPPORTED_PUBLIC_KEY_ALGORITHM)

    def dsa_parameters_supported(self, p, q, g):
        for b in self._filtered_backends(DSABackend):
            return b.dsa_parameters_supported(p, q, g)
        raise UnsupportedAlgorithm("DSA is not supported by the backend.",
                                   _Reasons.UNSUPPORTED_PUBLIC_KEY_ALGORITHM)

    def load_dsa_public_numbers(self, numbers):
        for b in self._filtered_backends(DSABackend):
            return b.load_dsa_public_numbers(numbers)
        raise UnsupportedAlgorithm("DSA is not supported by the backend.",
                                   _Reasons.UNSUPPORTED_PUBLIC_KEY_ALGORITHM)

    def load_dsa_private_numbers(self, numbers):
        for b in self._filtered_backends(DSABackend):
            return b.load_dsa_private_numbers(numbers)
        raise UnsupportedAlgorithm("DSA is not supported by the backend.",
                                   _Reasons.UNSUPPORTED_PUBLIC_KEY_ALGORITHM)

    def load_dsa_parameter_numbers(self, numbers):
        for b in self._filtered_backends(DSABackend):
            return b.load_dsa_parameter_numbers(numbers)
        raise UnsupportedAlgorithm("DSA is not supported by the backend.",
                                   _Reasons.UNSUPPORTED_PUBLIC_KEY_ALGORITHM)

    def cmac_algorithm_supported(self, algorithm):
        return any(
            b.cmac_algorithm_supported(algorithm)
            for b in self._filtered_backends(CMACBackend)
        )

    def create_cmac_ctx(self, algorithm):
        for b in self._filtered_backends(CMACBackend):
            try:
                return b.create_cmac_ctx(algorithm)
            except UnsupportedAlgorithm:
                pass
        raise UnsupportedAlgorithm("This backend does not support CMAC.",
                                   _Reasons.UNSUPPORTED_CIPHER)

    def elliptic_curve_supported(self, curve):
        return any(
            b.elliptic_curve_supported(curve)
            for b in self._filtered_backends(EllipticCurveBackend)
        )

    def elliptic_curve_signature_algorithm_supported(
        self, signature_algorithm, curve
    ):
        return any(
            b.elliptic_curve_signature_algorithm_supported(
                signature_algorithm, curve
            )
            for b in self._filtered_backends(EllipticCurveBackend)
        )

    def generate_elliptic_curve_private_key(self, curve):
        for b in self._filtered_backends(EllipticCurveBackend):
            try:
                return b.generate_elliptic_curve_private_key(curve)
            except UnsupportedAlgorithm:
                continue

        raise UnsupportedAlgorithm(
            "This backend does not support this elliptic curve.",
            _Reasons.UNSUPPORTED_ELLIPTIC_CURVE
        )

    def load_elliptic_curve_private_numbers(self, numbers):
        for b in self._filtered_backends(EllipticCurveBackend):
            try:
                return b.load_elliptic_curve_private_numbers(numbers)
            except UnsupportedAlgorithm:
                continue

        raise UnsupportedAlgorithm(
            "This backend does not support this elliptic curve.",
            _Reasons.UNSUPPORTED_ELLIPTIC_CURVE
        )

    def load_elliptic_curve_public_numbers(self, numbers):
        for b in self._filtered_backends(EllipticCurveBackend):
            try:
                return b.load_elliptic_curve_public_numbers(numbers)
            except UnsupportedAlgorithm:
                continue

        raise UnsupportedAlgorithm(
            "This backend does not support this elliptic curve.",
            _Reasons.UNSUPPORTED_ELLIPTIC_CURVE
        )

    def derive_elliptic_curve_public_point(self, private_value, curve):
        for b in self._filtered_backends(EllipticCurveBackend):
            try:
                return b.derive_elliptic_curve_public_point(private_value,
                                                            curve)
            except UnsupportedAlgorithm:
                continue

        raise UnsupportedAlgorithm(
            "This backend does not support this elliptic curve.",
            _Reasons.UNSUPPORTED_ELLIPTIC_CURVE
        )

    def elliptic_curve_exchange_algorithm_supported(self, algorithm, curve):
        return any(
            b.elliptic_curve_exchange_algorithm_supported(algorithm, curve)
            for b in self._filtered_backends(EllipticCurveBackend)
        )

    def load_pem_private_key(self, data, password):
        for b in self._filtered_backends(PEMSerializationBackend):
            return b.load_pem_private_key(data, password)

        raise UnsupportedAlgorithm(
            "This backend does not support this key serialization.",
            _Reasons.UNSUPPORTED_SERIALIZATION
        )

    def load_pem_public_key(self, data):
        for b in self._filtered_backends(PEMSerializationBackend):
            return b.load_pem_public_key(data)

        raise UnsupportedAlgorithm(
            "This backend does not support this key serialization.",
            _Reasons.UNSUPPORTED_SERIALIZATION
        )

    def load_der_private_key(self, data, password):
        for b in self._filtered_backends(DERSerializationBackend):
            return b.load_der_private_key(data, password)

        raise UnsupportedAlgorithm(
            "This backend does not support this key serialization.",
            _Reasons.UNSUPPORTED_SERIALIZATION
        )

    def load_der_public_key(self, data):
        for b in self._filtered_backends(DERSerializationBackend):
            return b.load_der_public_key(data)

        raise UnsupportedAlgorithm(
            "This backend does not support this key serialization.",
            _Reasons.UNSUPPORTED_SERIALIZATION
        )

    def load_pem_x509_certificate(self, data):
        for b in self._filtered_backends(X509Backend):
            return b.load_pem_x509_certificate(data)

        raise UnsupportedAlgorithm(
            "This backend does not support X.509.",
            _Reasons.UNSUPPORTED_X509
        )

    def load_der_x509_certificate(self, data):
        for b in self._filtered_backends(X509Backend):
            return b.load_der_x509_certificate(data)

        raise UnsupportedAlgorithm(
            "This backend does not support X.509.",
            _Reasons.UNSUPPORTED_X509
        )

    def load_pem_x509_crl(self, data):
        for b in self._filtered_backends(X509Backend):
            return b.load_pem_x509_crl(data)

        raise UnsupportedAlgorithm(
            "This backend does not support X.509.",
            _Reasons.UNSUPPORTED_X509
        )

    def load_der_x509_crl(self, data):
        for b in self._filtered_backends(X509Backend):
            return b.load_der_x509_crl(data)

        raise UnsupportedAlgorithm(
            "This backend does not support X.509.",
            _Reasons.UNSUPPORTED_X509
        )

    def load_der_x509_csr(self, data):
        for b in self._filtered_backends(X509Backend):
            return b.load_der_x509_csr(data)

        raise UnsupportedAlgorithm(
            "This backend does not support X.509.",
            _Reasons.UNSUPPORTED_X509
        )

    def load_pem_x509_csr(self, data):
        for b in self._filtered_backends(X509Backend):
            return b.load_pem_x509_csr(data)

        raise UnsupportedAlgorithm(
            "This backend does not support X.509.",
            _Reasons.UNSUPPORTED_X509
        )

    def create_x509_csr(self, builder, private_key, algorithm):
        for b in self._filtered_backends(X509Backend):
            return b.create_x509_csr(builder, private_key, algorithm)

        raise UnsupportedAlgorithm(
            "This backend does not support X.509.",
            _Reasons.UNSUPPORTED_X509
        )

    def create_x509_certificate(self, builder, private_key, algorithm):
        for b in self._filtered_backends(X509Backend):
            return b.create_x509_certificate(builder, private_key, algorithm)

        raise UnsupportedAlgorithm(
            "This backend does not support X.509.",
            _Reasons.UNSUPPORTED_X509
        )

    def create_x509_crl(self, builder, private_key, algorithm):
        for b in self._filtered_backends(X509Backend):
            return b.create_x509_crl(builder, private_key, algorithm)

        raise UnsupportedAlgorithm(
            "This backend does not support X.509.",
            _Reasons.UNSUPPORTED_X509
        )

    def create_x509_revoked_certificate(self, builder):
        for b in self._filtered_backends(X509Backend):
            return b.create_x509_revoked_certificate(builder)

        raise UnsupportedAlgorithm(
            "This backend does not support X.509.",
            _Reasons.UNSUPPORTED_X509
        )

<<<<<<< HEAD
    def generate_dh_parameters(self, generator, key_size):
        for b in self._filtered_backends(DHBackend):
            return b.generate_dh_parameters(generator, key_size)

        raise UnsupportedAlgorithm(
            "This backend does not support Diffie-Hellman",
            _Reasons.UNSUPPORTED_DIFFIE_HELLMAN
        )

    def load_dh_parameter_numbers(self, numbers):
        for b in self._filtered_backends(DHBackend):
            return b.load_dh_parameter_numbers(numbers)

        raise UnsupportedAlgorithm(
            "This backend does not support Diffie-Hellman",
            _Reasons.UNSUPPORTED_DIFFIE_HELLMAN
        )

    def generate_dh_private_key(self, parameters):
        for b in self._filtered_backends(DHBackend):
            return b.generate_dh_private_key(parameters)

        raise UnsupportedAlgorithm(
            "This backend does not support Diffie-Hellman",
            _Reasons.UNSUPPORTED_DIFFIE_HELLMAN
        )

    def load_dh_private_numbers(self, numbers):
        for b in self._filtered_backends(DHBackend):
            return b.load_dh_private_numbers(numbers)

        raise UnsupportedAlgorithm(
            "This backend does not support Diffie-Hellman",
            _Reasons.UNSUPPORTED_DIFFIE_HELLMAN
        )

    def load_dh_public_numbers(self, numbers):
        for b in self._filtered_backends(DHBackend):
            return b.load_dh_public_numbers(numbers)

        raise UnsupportedAlgorithm(
            "This backend does not support Diffie-Hellman",
            _Reasons.UNSUPPORTED_DIFFIE_HELLMAN
        )

    def generate_dh_private_key_and_parameters(self, generator, key_size):
        for b in self._filtered_backends(DHBackend):
            return b.generate_dh_private_key_and_parameters(generator,
                                                            key_size)

        raise UnsupportedAlgorithm(
            "This backend does not support Diffie-Hellman",
            _Reasons.UNSUPPORTED_DIFFIE_HELLMAN
        )

    def dh_parameters_supported(self, p, g):
        for b in self._filtered_backends(DHBackend):
            return b.dh_parameters_supported(p, g)

        raise UnsupportedAlgorithm(
            "This backend does not support Diffie-Hellman",
            _Reasons.UNSUPPORTED_DIFFIE_HELLMAN
=======
    def x509_name_bytes(self, name):
        for b in self._filtered_backends(X509Backend):
            return b.x509_name_bytes(name)

        raise UnsupportedAlgorithm(
            "This backend does not support X.509.",
            _Reasons.UNSUPPORTED_X509
>>>>>>> 7ff4c8fe
        )

    def derive_scrypt(self, key_material, salt, length, n, r, p):
        for b in self._filtered_backends(ScryptBackend):
            return b.derive_scrypt(key_material, salt, length, n, r, p)
        raise UnsupportedAlgorithm("This backend does not support scrypt.")<|MERGE_RESOLUTION|>--- conflicted
+++ resolved
@@ -426,7 +426,6 @@
             _Reasons.UNSUPPORTED_X509
         )
 
-<<<<<<< HEAD
     def generate_dh_parameters(self, generator, key_size):
         for b in self._filtered_backends(DHBackend):
             return b.generate_dh_parameters(generator, key_size)
@@ -489,7 +488,8 @@
         raise UnsupportedAlgorithm(
             "This backend does not support Diffie-Hellman",
             _Reasons.UNSUPPORTED_DIFFIE_HELLMAN
-=======
+        )
+
     def x509_name_bytes(self, name):
         for b in self._filtered_backends(X509Backend):
             return b.x509_name_bytes(name)
@@ -497,7 +497,6 @@
         raise UnsupportedAlgorithm(
             "This backend does not support X.509.",
             _Reasons.UNSUPPORTED_X509
->>>>>>> 7ff4c8fe
         )
 
     def derive_scrypt(self, key_material, salt, length, n, r, p):
