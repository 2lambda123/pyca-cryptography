--- conflicted
+++ resolved
@@ -21,7 +21,7 @@
 )
 __uri__ = "https://github.com/pyca/cryptography"
 
-<<<<<<< HEAD
+  <<<<<<< 3.4.x
   <<<<<<< 3.4.x
   <<<<<<< dependabot/github_actions/actions/upload-artifact-v2.2.2
   <<<<<<< 3.1.x
@@ -39,9 +39,9 @@
   =======
 __version__ = "3.4.8"
   >>>>>>> 3.4.x
-=======
+  =======
 __version__ = "3.3.2"
->>>>>>> 82b6ce28
+  >>>>>>> 3.3.x
 
 __author__ = "The Python Cryptographic Authority and individual contributors"
 __email__ = "cryptography-dev@python.org"
