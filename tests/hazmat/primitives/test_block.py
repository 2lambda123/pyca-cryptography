# Licensed under the Apache License, Version 2.0 (the "License");
# you may not use this file except in compliance with the License.
# You may obtain a copy of the License at
#
#    http://www.apache.org/licenses/LICENSE-2.0
#
# Unless required by applicable law or agreed to in writing, software
# distributed under the License is distributed on an "AS IS" BASIS,
# WITHOUT WARRANTIES OR CONDITIONS OF ANY KIND, either express or
# implied.
# See the License for the specific language governing permissions and
# limitations under the License.

from __future__ import absolute_import, division, print_function

import binascii

import pytest

from cryptography import utils
from cryptography.exceptions import (
    UnsupportedAlgorithm, AlreadyFinalized,
)
from cryptography.hazmat.primitives import interfaces
from cryptography.hazmat.primitives.ciphers import (
    Cipher, algorithms, modes
)

from .utils import (
    generate_aead_exception_test, generate_aead_tag_exception_test
)


@utils.register_interface(interfaces.CipherAlgorithm)
class DummyCipher(object):
    pass


class DummyMode(object):
    def validate_for_algorithm(self, algorithm):
        pass


class TestCipher(object):
    def test_creates_encryptor(self, backend):
        cipher = Cipher(
            algorithms.AES(binascii.unhexlify(b"0" * 32)),
            modes.CBC(binascii.unhexlify(b"0" * 32)),
            backend
        )
        assert isinstance(cipher.encryptor(), interfaces.CipherContext)

    def test_creates_decryptor(self, backend):
        cipher = Cipher(
            algorithms.AES(binascii.unhexlify(b"0" * 32)),
            modes.CBC(binascii.unhexlify(b"0" * 32)),
            backend
        )
        assert isinstance(cipher.decryptor(), interfaces.CipherContext)

    def test_instantiate_with_non_algorithm(self, backend):
        algorithm = object()
        with pytest.raises(TypeError):
            Cipher(algorithm, mode=None, backend=backend)


class TestCipherContext(object):
    def test_use_after_finalize(self, backend):
        cipher = Cipher(
            algorithms.AES(binascii.unhexlify(b"0" * 32)),
            modes.CBC(binascii.unhexlify(b"0" * 32)),
            backend
        )
        encryptor = cipher.encryptor()
        encryptor.update(b"a" * 16)
        encryptor.finalize()
        with pytest.raises(AlreadyFinalized):
            encryptor.update(b"b" * 16)
        with pytest.raises(AlreadyFinalized):
            encryptor.finalize()
        decryptor = cipher.decryptor()
        decryptor.update(b"a" * 16)
        decryptor.finalize()
        with pytest.raises(AlreadyFinalized):
            decryptor.update(b"b" * 16)
        with pytest.raises(AlreadyFinalized):
            decryptor.finalize()

    def test_unaligned_block_encryption(self, backend):
        cipher = Cipher(
            algorithms.AES(binascii.unhexlify(b"0" * 32)),
            modes.ECB(),
            backend
        )
        encryptor = cipher.encryptor()
        ct = encryptor.update(b"a" * 15)
        assert ct == b""
        ct += encryptor.update(b"a" * 65)
        assert len(ct) == 80
        ct += encryptor.finalize()
        decryptor = cipher.decryptor()
        pt = decryptor.update(ct[:3])
        assert pt == b""
        pt += decryptor.update(ct[3:])
        assert len(pt) == 80
        assert pt == b"a" * 80
        decryptor.finalize()

    def test_nonexistent_cipher(self, backend):
        cipher = Cipher(
            DummyCipher(), DummyMode(), backend
        )
        with pytest.raises(UnsupportedAlgorithm):
            cipher.encryptor()

        with pytest.raises(UnsupportedAlgorithm):
            cipher.decryptor()

    def test_incorrectly_padded(self, backend):
        cipher = Cipher(
            algorithms.AES(b"\x00" * 16),
            modes.CBC(b"\x00" * 16),
            backend
        )
        encryptor = cipher.encryptor()
        encryptor.update(b"1")
        with pytest.raises(ValueError):
            encryptor.finalize()

        decryptor = cipher.decryptor()
        decryptor.update(b"1")
        with pytest.raises(ValueError):
            decryptor.finalize()


<<<<<<< HEAD
class TestModeValidation(object):
    def test_cbc(self, backend):
        with pytest.raises(ValueError):
            Cipher(
                algorithms.AES(b"\x00" * 16),
                modes.CBC(b"abc"),
                backend,
            )

    def test_ofb(self, backend):
        with pytest.raises(ValueError):
            Cipher(
                algorithms.AES(b"\x00" * 16),
                modes.OFB(b"abc"),
                backend,
            )

    def test_cfb(self, backend):
        with pytest.raises(ValueError):
            Cipher(
                algorithms.AES(b"\x00" * 16),
                modes.CFB(b"abc"),
                backend,
            )

    def test_ctr(self, backend):
        with pytest.raises(ValueError):
            Cipher(
                algorithms.AES(b"\x00" * 16),
                modes.CTR(b"abc"),
                backend,
            )
=======
class TestAEADCipherContext(object):
    test_aead_exceptions = generate_aead_exception_test(
        algorithms.AES,
        modes.GCM,
        only_if=lambda backend: backend.cipher_supported(
            algorithms.AES("\x00" * 16), modes.GCM("\x00" * 12)
        ),
        skip_message="Does not support AES GCM",
    )
    test_aead_tag_exceptions = generate_aead_tag_exception_test(
        algorithms.AES,
        modes.GCM,
        only_if=lambda backend: backend.cipher_supported(
            algorithms.AES("\x00" * 16), modes.GCM("\x00" * 12)
        ),
        skip_message="Does not support AES GCM",
    )
>>>>>>> ffb7726f
<|MERGE_RESOLUTION|>--- conflicted
+++ resolved
@@ -133,7 +133,25 @@
             decryptor.finalize()
 
 
-<<<<<<< HEAD
+class TestAEADCipherContext(object):
+    test_aead_exceptions = generate_aead_exception_test(
+        algorithms.AES,
+        modes.GCM,
+        only_if=lambda backend: backend.cipher_supported(
+            algorithms.AES("\x00" * 16), modes.GCM("\x00" * 12)
+        ),
+        skip_message="Does not support AES GCM",
+    )
+    test_aead_tag_exceptions = generate_aead_tag_exception_test(
+        algorithms.AES,
+        modes.GCM,
+        only_if=lambda backend: backend.cipher_supported(
+            algorithms.AES("\x00" * 16), modes.GCM("\x00" * 12)
+        ),
+        skip_message="Does not support AES GCM",
+    )
+
+
 class TestModeValidation(object):
     def test_cbc(self, backend):
         with pytest.raises(ValueError):
@@ -165,23 +183,4 @@
                 algorithms.AES(b"\x00" * 16),
                 modes.CTR(b"abc"),
                 backend,
-            )
-=======
-class TestAEADCipherContext(object):
-    test_aead_exceptions = generate_aead_exception_test(
-        algorithms.AES,
-        modes.GCM,
-        only_if=lambda backend: backend.cipher_supported(
-            algorithms.AES("\x00" * 16), modes.GCM("\x00" * 12)
-        ),
-        skip_message="Does not support AES GCM",
-    )
-    test_aead_tag_exceptions = generate_aead_tag_exception_test(
-        algorithms.AES,
-        modes.GCM,
-        only_if=lambda backend: backend.cipher_supported(
-            algorithms.AES("\x00" * 16), modes.GCM("\x00" * 12)
-        ),
-        skip_message="Does not support AES GCM",
-    )
->>>>>>> ffb7726f
+            )